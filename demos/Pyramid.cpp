--- conflicted
+++ resolved
@@ -57,11 +57,7 @@
 
         simu::BoxSpawner spawn{*this};
 
-<<<<<<< HEAD
         int  height  = 20;
-=======
-        int  height  = 60;
->>>>>>> dd9f6c4b
         bool bricked = true;
         // only for bricked, otherwise we are only doing stacks.
         float spacing = 0.5f;
